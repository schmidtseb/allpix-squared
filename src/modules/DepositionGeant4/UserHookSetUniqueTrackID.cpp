#include "UserHookSetUniqueTrackID.hpp"
#include "TrackInfoG4.hpp"

using namespace allpix;

void UserHookSetUniqueTrackID::PreUserTrackingAction(const G4Track* aTrack) {
    auto theTrack = const_cast<G4Track*>(aTrack); // NOLINT
<<<<<<< HEAD
    theTrack->SetUserInformation(new AllpixG4TrackInfo(aTrack));
}

void UserHookSetUniqueTrackID::PostUserTrackingAction(const G4Track* aTrack) {
    auto userInfo = dynamic_cast<AllpixG4TrackInfo*>(aTrack->GetUserInformation());
    userInfo->finaliseInfo(aTrack);
=======
    theTrack->SetUserInformation(new TrackInfoG4(aTrack));
>>>>>>> a938d00b
}<|MERGE_RESOLUTION|>--- conflicted
+++ resolved
@@ -5,14 +5,10 @@
 
 void UserHookSetUniqueTrackID::PreUserTrackingAction(const G4Track* aTrack) {
     auto theTrack = const_cast<G4Track*>(aTrack); // NOLINT
-<<<<<<< HEAD
-    theTrack->SetUserInformation(new AllpixG4TrackInfo(aTrack));
+    theTrack->SetUserInformation(new TrackInfoG4(aTrack));
 }
 
 void UserHookSetUniqueTrackID::PostUserTrackingAction(const G4Track* aTrack) {
-    auto userInfo = dynamic_cast<AllpixG4TrackInfo*>(aTrack->GetUserInformation());
+    auto userInfo = dynamic_cast<TrackInfoG4*>(aTrack->GetUserInformation());
     userInfo->finaliseInfo(aTrack);
-=======
-    theTrack->SetUserInformation(new TrackInfoG4(aTrack));
->>>>>>> a938d00b
 }