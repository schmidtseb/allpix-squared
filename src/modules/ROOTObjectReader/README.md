## ROOTObjectReader
**Maintainer**: Koen Wolters (<koen.wolters@cern.ch>)  
**Status**: Functional  
**Output**: *all objects in input file*

#### Description
Converts all object data stored in the ROOT data file produced by the ROOTObjectWriter module back in to messages (see the description of ROOTObjectWriter for more information about the format). Reads all trees defined in the data file that contain Allpix objects. Creates a message from the objects in the tree for every event.

If the requested number of events for the run is less than the number of events the data file contains, add additional events in the file are skipped. If more events than available are requested, a warning is displayed and the other events of the run are skipped.

#### Parameters
* `file_name` : Location of the ROOT file containing the trees with the object data.
* `include` : Array of object names (without the allpix prefix) to read from the ROOT trees, all other object names are ignored (cannot be used together simulateneously with the *exclude* parameter).
* `exclude`: Array of object names (without the allpix prefix) that are not read from the ROOT trees (cannot be used together simulateneously with the *include* parameter).

#### Usage
<<<<<<< HEAD
This module should be placed at the beginning of the main configuration. An example to read the objects from the file *data.root* is:
=======
This module should be put at the beginning of the main configuration. An example to read only the PixelCharge and the PixelHit objects from the file *data.root* is given below:
>>>>>>> dd27c441

```ini
[ROOTObjectReader]
file_name = "data.root"
include = "PixelCharge", "PixelHit"
```<|MERGE_RESOLUTION|>--- conflicted
+++ resolved
@@ -6,19 +6,17 @@
 #### Description
 Converts all object data stored in the ROOT data file produced by the ROOTObjectWriter module back in to messages (see the description of ROOTObjectWriter for more information about the format). Reads all trees defined in the data file that contain Allpix objects. Creates a message from the objects in the tree for every event.
 
-If the requested number of events for the run is less than the number of events the data file contains, add additional events in the file are skipped. If more events than available are requested, a warning is displayed and the other events of the run are skipped.
+If the requested number of events for the run is less than the number of events the data file contains, all additional events in the file are skipped. If more events than available are requested, a warning is displayed and the other events of the run are skipped.
+
+Currently it is not yet possible to exclude objects from being read. In case not all objects should be converted to messages, these objects need to be removed from the file before the simulation is started.
 
 #### Parameters
 * `file_name` : Location of the ROOT file containing the trees with the object data.
-* `include` : Array of object names (without the allpix prefix) to read from the ROOT trees, all other object names are ignored (cannot be used together simulateneously with the *exclude* parameter).
-* `exclude`: Array of object names (without the allpix prefix) that are not read from the ROOT trees (cannot be used together simulateneously with the *include* parameter).
+* `include` : Array of object names (without `allpix::` prefix) to be read from the ROOT trees, all other object names are ignored (cannot be used simulateneously with the *exclude* parameter).
+* `exclude`: Array of object names (without `allpix::` prefix) not to be read from the ROOT trees (cannot be used simulateneously with the *include* parameter).
 
 #### Usage
-<<<<<<< HEAD
-This module should be placed at the beginning of the main configuration. An example to read the objects from the file *data.root* is:
-=======
-This module should be put at the beginning of the main configuration. An example to read only the PixelCharge and the PixelHit objects from the file *data.root* is given below:
->>>>>>> dd27c441
+This module should be placed at the beginning of the main configuration. An example to read only PixelCharge and PixelHit objects from the file *data.root* is:
 
 ```ini
 [ROOTObjectReader]
